"""
Main URL configuration for the Smart Attendance System project.

This module defines the primary URL routing for the entire application. It maps
URL paths to their corresponding view functions from the `recognition` and `users`
apps, as well as to Django's built-in authentication views.
"""

from pathlib import Path

from django.conf import settings
from django.conf.urls.static import static
from django.contrib import admin
from django.contrib.auth import views as auth_views
from django.http import FileResponse, Http404
from django.urls import include, path

from recognition import admin_views as recog_admin_views
from recognition import views as recog_views
from users import views as users_views


def _serve_static_asset(relative_path: str, *, content_type: str) -> FileResponse:
    """Stream a collected static asset so it can be cached by the browser."""

    file_path = Path(settings.BASE_DIR, relative_path)
    if not file_path.exists():
        raise Http404(f"Static asset not found: {relative_path}")

    return FileResponse(file_path.open("rb"), content_type=content_type)


def progressive_web_app_manifest(request):
    """Expose the web manifest with the correct MIME type."""

    return _serve_static_asset(
        "recognition/static/manifest.json",
        content_type="application/manifest+json",
    )


def progressive_web_app_service_worker(request):
    """Serve the service worker from the site root so it can control all pages."""

    response = _serve_static_asset(
        "recognition/static/js/sw.js",
        content_type="application/javascript",
    )
    response["Service-Worker-Allowed"] = "/"
    return response

urlpatterns = [
    path("manifest.json", progressive_web_app_manifest, name="pwa-manifest"),
    path("sw.js", progressive_web_app_service_worker, name="service-worker"),
    # Custom Admin Views
    path(
        "admin/evaluation/",
        recog_admin_views.evaluation_dashboard,
        name="admin_evaluation_dashboard",
    ),
    path("admin/ablation/", recog_admin_views.ablation_results, name="admin_ablation_results"),
    path("admin/failures/", recog_admin_views.failure_analysis, name="admin_failure_analysis"),
<<<<<<< HEAD
    path(
        "admin/recognition-attempts/",
        recog_admin_views.recognition_attempt_summary,
        name="admin_recognition_attempt_summary",
    ),
=======
    path("admin/health/", recog_admin_views.system_health_dashboard, name="admin_system_health"),
>>>>>>> fed7b770
    # Core pages
    path("", recog_views.home, name="home"),
    path("dashboard/", recog_views.dashboard, name="dashboard"),
    # Authentication views
    path(
        "login/",
        auth_views.LoginView.as_view(template_name="users/login.html"),
        name="login",
    ),
    path(
        "logout/",
        auth_views.LogoutView.as_view(template_name="recognition/home.html"),
        name="logout",
    ),
    # User and Photo Management (Admin-only)
    path("register/", users_views.register, name="register"),
    path("add_photos/", recog_views.add_photos, name="add-photos"),
    path("train/", recog_views.train, name="train"),  # Obsolete, but kept for URL consistency
    # Face Recognition and Attendance Marking
    path(
        "mark_your_attendance",
        recog_views.mark_your_attendance,
        name="mark-your-attendance",
    ),
    path(
        "mark_your_attendance_out",
        recog_views.mark_your_attendance_out,
        name="mark-your-attendance-out",
    ),
    path(
        "api/face-recognition/",
        recog_views.FaceRecognitionAPI.as_view(),
        name="face-recognition-api",
    ),
    path(
        "api/attendance/batch/",
        recog_views.enqueue_attendance_batch,
        name="attendance-batch",
    ),
    path("monitoring/metrics/", recog_views.monitoring_metrics, name="monitoring-metrics"),
    # Attendance Viewing
    path(
        "view_attendance_home",
        recog_views.view_attendance_home,
        name="view-attendance-home",
    ),
    path(
        "view_attendance_date",
        recog_views.view_attendance_date,
        name="view-attendance-date",
    ),
    path(
        "view_attendance_employee",
        recog_views.view_attendance_employee,
        name="view-attendance-employee",
    ),
    path(
        "view_my_attendance",
        recog_views.view_my_attendance_employee_login,
        name="view-my-attendance-employee-login",
    ),
    # Error/Status Pages
    path("not_authorised", recog_views.not_authorised, name="not-authorised"),
]

if settings.DEBUG:
    urlpatterns += static(settings.MEDIA_URL, document_root=settings.MEDIA_ROOT)

if settings.DEBUG or getattr(settings, "SILKY_AUTHORISATION", False):
    urlpatterns += [path("silk/", include("silk.urls", namespace="silk"))]<|MERGE_RESOLUTION|>--- conflicted
+++ resolved
@@ -60,15 +60,7 @@
     ),
     path("admin/ablation/", recog_admin_views.ablation_results, name="admin_ablation_results"),
     path("admin/failures/", recog_admin_views.failure_analysis, name="admin_failure_analysis"),
-<<<<<<< HEAD
-    path(
-        "admin/recognition-attempts/",
-        recog_admin_views.recognition_attempt_summary,
-        name="admin_recognition_attempt_summary",
-    ),
-=======
     path("admin/health/", recog_admin_views.system_health_dashboard, name="admin_system_health"),
->>>>>>> fed7b770
     # Core pages
     path("", recog_views.home, name="home"),
     path("dashboard/", recog_views.dashboard, name="dashboard"),
