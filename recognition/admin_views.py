--- conflicted
+++ resolved
@@ -7,13 +7,8 @@
 
 from django.conf import settings
 from django.contrib.admin.views.decorators import staff_member_required
-<<<<<<< HEAD
-from django.db.models import Count, Q
-from django.db.models.functions import Coalesce
-=======
 from django.db.models import Avg, Count, Q
 from django.db.models.functions import TruncDate, TruncWeek
->>>>>>> fed7b770
 from django.shortcuts import render
 from django.urls import reverse
 
@@ -196,54 +191,6 @@
 
 
 @staff_member_required
-<<<<<<< HEAD
-def recognition_attempt_summary(request):
-    """Display aggregated recognition attempt metrics per site and employee."""
-
-    attempts = RecognitionAttempt.objects.all()
-
-    site_summary = list(
-        attempts.values("site")
-        .annotate(
-            total=Count("id"),
-            successes=Count("id", filter=Q(successful=True)),
-            failures=Count("id", filter=Q(successful=False)),
-            spoofed=Count("id", filter=Q(spoof_detected=True)),
-        )
-        .order_by("site")
-    )
-    for entry in site_summary:
-        total = entry.get("total") or 0
-        entry["success_rate"] = (
-            (entry.get("successes", 0) / total) * 100 if total else None
-        )
-
-    employee_summary = list(
-        attempts.annotate(
-            resolved_username=Coalesce("user__username", "username")
-        )
-        .values("site", "resolved_username")
-        .annotate(
-            total=Count("id"),
-            successes=Count("id", filter=Q(successful=True)),
-            failures=Count("id", filter=Q(successful=False)),
-            spoofed=Count("id", filter=Q(spoof_detected=True)),
-        )
-        .order_by("site", "resolved_username")
-    )
-    for entry in employee_summary:
-        total = entry.get("total") or 0
-        entry["success_rate"] = (
-            (entry.get("successes", 0) / total) * 100 if total else None
-        )
-
-    context = {
-        "site_summary": site_summary,
-        "employee_summary": employee_summary,
-    }
-
-    return render(request, "recognition/admin/recognition_attempt_summary.html", context)
-=======
 def system_health_dashboard(request):
     """Render current webcam and recognition health signals for admins."""
 
@@ -252,5 +199,4 @@
         "snapshot": snapshot,
         "metrics_url": request.build_absolute_uri(reverse("monitoring-metrics")),
     }
-    return render(request, "recognition/admin/system_health.html", context)
->>>>>>> fed7b770
+    return render(request, "recognition/admin/system_health.html", context)