--- conflicted
+++ resolved
@@ -2036,19 +2036,7 @@
                             Path(identity_path).parent.name,
                             distance_value,
                         )
-<<<<<<< HEAD
-                        fallback_username = username or Path(identity_path).parent.name
-                        attempt_logger.log_failure(
-                            fallback_username,
-                            spoofed=False,
-                            error=(
-                                "Distance %.4f exceeded threshold %.4f"
-                                % (distance_value, distance_threshold)
-                            ),
-                        )
-=======
                         _log_outcome(candidate_name, accepted=False, distance=distance_value)
->>>>>>> fed7b770
                         continue
 
                     if spoofed:
@@ -2732,15 +2720,7 @@
 
                         if spoofed:
                             spoof_detected = True
-<<<<<<< HEAD
-                            attempt_logger.log_failure(
-                                str(predicted_name) if predicted_name else None,
-                                spoofed=True,
-                                error="Spoofing detected by liveness gate.",
-                            )
-=======
                             _log_outcome(predicted_name, accepted=False, distance=None)
->>>>>>> fed7b770
                             if normalized_region:
                                 x = int(normalized_region["x"])
                                 y = int(normalized_region["y"])
@@ -2760,11 +2740,7 @@
 
                         if predicted_name:
                             present[predicted_name] = True
-<<<<<<< HEAD
-                            attempt_logger.log_success(str(predicted_name))
-=======
                             _log_outcome(predicted_name, accepted=True, distance=None)
->>>>>>> fed7b770
 
                             if normalized_region:
                                 x = int(normalized_region["x"])
