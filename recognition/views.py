--- conflicted
+++ resolved
@@ -385,11 +385,6 @@
     return normalized, facial_area
 
 
-<<<<<<< HEAD
-def _build_dataset_embeddings_for_matching(
-    model_name: str, detector_backend: str, enforce_detection: bool
-):
-=======
 def _get_or_compute_cached_embedding(
     image_path: Path, model_name: str, detector_backend: str
 ) -> Optional[np.ndarray]:
@@ -440,36 +435,14 @@
 
 
 def _build_dataset_embeddings_for_matching(model_name: str, detector_backend: str):
->>>>>>> 41ea3115
     """Build embeddings for the encrypted training dataset."""
 
     dataset_index = []
     image_paths = sorted(TRAINING_DATASET_ROOT.glob("*/*.jpg"))
 
     for image_path in image_paths:
-<<<<<<< HEAD
-        image = _load_encrypted_image(image_path)
-        if image is None:
-            continue
-
-        try:
-            representations = DeepFace.represent(
-                img_path=image,
-                model_name=model_name,
-                detector_backend=detector_backend,
-                enforce_detection=enforce_detection,
-            )
-        except Exception as exc:
-            logger.debug("Failed to generate embedding for %s: %s", image_path, exc)
-            continue
-
-        embedding_vector, _ = _extract_first_embedding(representations)
-        if embedding_vector is None:
-            logger.debug("No embedding produced for %s", image_path)
-=======
         embedding_array = _get_or_compute_cached_embedding(image_path, model_name, detector_backend)
         if embedding_array is None:
->>>>>>> 41ea3115
             continue
 
         dataset_index.append(
@@ -1776,28 +1749,8 @@
     enforce_detection = _should_enforce_detection()
 
     for image_path in image_paths:
-<<<<<<< HEAD
-        image = _load_encrypted_image(image_path)
-        if image is None:
-            continue
-
-        try:
-            representations = DeepFace.represent(
-                img_path=image,
-                model_name=model_name,
-                detector_backend=detector_backend,
-                enforce_detection=enforce_detection,
-            )
-        except Exception as exc:
-            logger.error("Failed to extract embedding for %s: %s", image_path, exc)
-            continue
-
-        embedding_vector, _ = _extract_first_embedding(representations)
-        if embedding_vector is None:
-=======
         embedding_array = _get_or_compute_cached_embedding(image_path, model_name, detector_backend)
         if embedding_array is None:
->>>>>>> 41ea3115
             logger.debug("Skipping image %s because no embedding was produced.", image_path)
             continue
 
