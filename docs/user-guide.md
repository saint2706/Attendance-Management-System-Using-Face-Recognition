# Smart Attendance System - User Guide

**Version 2.0** | Last Updated: November 2024

## Welcome!

This guide will help you use the Smart Attendance System, even if you're not a programmer. We've written this in simple language so anyone in your office or business can understand how to use the system.

---

## Table of Contents

1. [What is the Smart Attendance System?](#what-is-the-smart-attendance-system)
2. [Getting Started](#getting-started)
3. [Marking Attendance (For Employees)](#marking-attendance-for-employees)
4. [Viewing Your Attendance (For Employees)](#viewing-your-attendance-for-employees)
5. [Admin Functions](#admin-functions)
6. [Using Dark Mode](#using-dark-mode)
7. [Troubleshooting](#troubleshooting)
8. [Frequently Asked Questions](#frequently-asked-questions)

---

## What is the Smart Attendance System?

The Smart Attendance System uses face recognition technology to automatically track when employees arrive at and leave work. Instead of manually signing in or using punch cards, employees simply look at a camera, and the system recognizes them and records their attendance.

### Key Benefits
- **Fast**: Takes only seconds to mark attendance
- **Accurate**: Uses AI to correctly identify employees
- **Secure**: Your face data is protected and encrypted
- **Automatic**: No manual record-keeping needed

---

## Getting Started

### First Time Access

When you first use the system, your administrator will:
1. Create an account for you
2. Take photos of your face
3. Give you your username and password

### Accessing the System

1. Open your web browser (Chrome, Firefox, Safari, or Edge)
2. Go to the system's web address (your IT department will provide this)
3. You'll see the home page with three options:
   - **Mark Time-In**: Use this when you arrive at work
   - **Mark Time-Out**: Use this when you're leaving for the day
   - **Dashboard Login**: Use this to view your records or manage the system (if you're an admin)

---

## Marking Attendance (For Employees)

### How to Mark Your Arrival (Time-In)

1. Click on **"Mark Time-In"** on the home page
2. Allow the browser to access your camera when prompted
3. Position your face in front of the camera
   - Make sure there's good lighting
   - Remove sunglasses or hats
   - Look directly at the camera
4. The system will automatically recognize you and mark your arrival
5. You'll see a confirmation message

### How to Mark Your Departure (Time-Out)

1. Click on **"Mark Time-Out"** on the home page
2. Follow the same steps as Time-In
3. The system will record your departure time
4. Your work hours will be automatically calculated

### Tips for Best Results

✅ **Good Lighting**: Stand where there's plenty of light
✅ **Face Forward**: Look directly at the camera
✅ **Remove Obstacles**: Take off sunglasses, masks, or hats
✅ **Stay Still**: Keep your head steady for 1-2 seconds

❌ **Avoid**: Dark rooms, extreme angles, or covering your face

---

## Viewing Your Attendance (For Employees)

### Logging In

1. Click **"Dashboard Login"** on the home page
2. Enter your username
3. Enter your password
4. Click **"Login"**

### Viewing Your Records

After logging in, you'll see your employee dashboard:

1. Click on **"View My Attendance"**
2. Select the date range you want to see:
   - Start date
   - End date
3. Click **"Get My Records"**

### Understanding Your Attendance Report

Your report shows:
- **Date**: The day of the record
- **Status**: Present or Absent
- **Time In**: When you arrived
- **Time Out**: When you left
- **Work Hours**: Total hours worked that day
- **Break Hours**: Break time taken

### Searching and Filtering

You can search your records:
1. Look for the search box above the table
2. Type anything (date, time, status)
3. The table will filter automatically

### Exporting Your Records

To save or print your records:
1. Click the **"Export CSV"** button above the table
2. Choose where to save the file
3. Open in Excel or Google Sheets to view

---

## Admin Functions

### What Admins Can Do

If you're an administrator, you have additional features:
- Register new employees
- Add employee photos
- View all attendance records
- Generate reports

### Registering a New Employee

1. Log in to your admin dashboard
2. Click **"Register Employee"**
3. Fill in the form:
   - First name
   - Last name
   - Username (this is how they'll log in)
   - Password (they can change this later)
   - Phone number
   - Whether they're an admin
4. Click **"Register Employee"**

### Adding Employee Photos

After registering an employee, you must add their photos:

1. Click **"Add Photos"** from the admin dashboard
2. Enter the employee's username
3. Click **"Start Camera"**
4. The system will automatically take multiple photos from different angles
5. Follow the on-screen instructions
6. The system will automatically train itself to recognize the employee

**Important**: The employee needs to be present for photo capture.

### Viewing All Attendance Records

#### View by Date

1. Click **"View Attendance"** from admin dashboard
2. Click **"View by Date"**
3. Select the date
4. Click **"Get Records"**
5. See all employees' attendance for that day

#### View by Employee

1. Click **"View Attendance"** from admin dashboard
2. Click **"View by Employee"**
3. Enter the employee's username
4. Select the date range
5. Click **"Get Records"**
6. See that employee's attendance history

### Attendance Dashboard

The main attendance dashboard shows:
- **Total Employees**: How many employees are in the system
- **Employees Present Today**: How many have marked attendance today
- **Weekly Graphs**: Visual charts showing attendance trends

<<<<<<< HEAD
### Recognition Attempt Analytics

Administrators can review system-wide recognition health from the **Recognition Attempt Summary** page (Admin → Recognition Attempts). The dashboard provides:

- **Per-Site Breakdown**: Success, failure, and spoofing rates for each physical location.
- **Employee-Level Metrics**: How often each employee was recognized, blocked for spoofing, or failed to match.
- **Latency Insights**: Each attempt records the end-to-end processing time, helping you spot slow hardware or network bottlenecks.

Use these metrics alongside the analytics documentation to validate deployments, identify problematic cameras, and plan follow-up training for employees who frequently fail to match.
=======
### Evaluation Dashboard

The evaluation dashboard is available at `/admin/evaluation/` and is designed for admins who monitor model quality.

- **Headline metrics**: View ROC AUC, EER, FAR, and TPR with confidence intervals so you can judge if accuracy meets policy thresholds.
- **Time-series trends**: Compare evaluation runs to spot regressions after training updates.
- **Download links**: Export the underlying CSV reports for deeper analysis or regulatory reviews.
- **Tip**: Use the filters at the top-right to narrow by camera location or cohort before exporting.

### Ablation Experiments Dashboard

The ablation dashboard lives at `/admin/ablation/` and summarises all experiments executed through `manage.py ablation` or the Makefile shortcuts.

- **Experiment matrix**: Rows represent toggled features or model variants; columns show precision/recall and latency deltas.
- **Comparison charts**: Hover over bars to see exact score changes between the control and experiment variants.
- **Download bundle**: Click **"Export Results"** to retrieve the generated reports for offline review or presentations.
- **Tip**: Pair this view with the command history in `DEVELOPER_GUIDE.md` to reproduce the best-performing configuration.

### Failure Analysis Dashboard

The failure analysis dashboard is found at `/admin/failures/` and helps triage misclassifications or liveness violations.

- **Top offenders**: Quickly identify employees or devices with the highest failure counts.
- **Evidence viewer**: Drill into each case to inspect captured frames, spoofing signals, and confidence scores.
- **Remediation tracker**: Mark items as resolved after re-enrolment or hardware adjustments to keep the queue tidy.
- **Tip**: Use the **"Download Case Pack"** button to share findings with HR or security teams.
>>>>>>> fed7b770

---

## Using Dark Mode

The system includes a dark theme that's easier on your eyes, especially in low-light conditions.

### How to Switch Themes

1. Look at the top-right corner of any page
2. You'll see a moon icon (☾) for dark mode, or a sun icon (☀) for light mode
3. Click the icon to switch themes
4. Your choice is saved automatically and will be remembered next time you visit

### Benefits of Dark Mode

- Reduces eye strain in low-light environments
- Saves battery on devices with OLED screens
- Some people find it more comfortable to read

---

## Troubleshooting

### Camera Not Working

**Problem**: The system can't access your camera

**Solutions**:
1. Check that your device has a camera
2. Allow the browser to access your camera when prompted
3. Make sure no other application is using the camera
4. Try refreshing the page
5. Try a different browser

### Face Not Recognized

**Problem**: The system doesn't recognize you

**Solutions**:
1. Ensure good lighting conditions
2. Remove sunglasses, hats, or masks
3. Look directly at the camera
4. Stay still for 1-2 seconds
5. If problem persists, ask your admin to retake your photos

### Can't Log In

**Problem**: Login not working

**Solutions**:
1. Check that you're typing your username correctly (it's case-sensitive)
2. Check your password (it's also case-sensitive)
3. Make sure Caps Lock is off
4. If you forgot your password, contact your administrator

### Page Not Loading

**Problem**: The system is slow or not loading

**Solutions**:
1. Check your internet connection
2. Try refreshing the page
3. Clear your browser cache and cookies
4. Try a different browser
5. Contact your IT department if problem persists

### Wrong Attendance Time

**Problem**: Your attendance time is incorrect

**Solutions**:
1. Check that your device's clock is set correctly
2. Contact your administrator to correct the record
3. Administrators can manually adjust records if needed

---

## Frequently Asked Questions

### General Questions

**Q: Is my face data safe?**
A: Yes! All facial data is encrypted and stored securely. It's only used for attendance purposes and follows data privacy regulations.

**Q: Can I mark attendance from home?**
A: That depends on your organization's policy. The system works wherever there's internet access, but your admin may restrict remote access.

**Q: What if I forget to mark time-out?**
A: Contact your administrator. They can view and adjust your records if needed.

**Q: Can I use the system on my phone?**
A: Yes! The system works on any device with a camera and web browser, including smartphones and tablets.

### For Employees

**Q: How often do I need to update my photos?**
A: Generally, photos don't need updating unless your appearance changes significantly (major haircut, facial hair, weight change, etc.). Ask your admin if you need new photos.

**Q: What happens if the camera doesn't recognize me?**
A: Try again with better lighting. If it still doesn't work after a few attempts, contact your administrator.

**Q: Can I see other employees' attendance?**
A: No, regular employees can only see their own records. Only administrators can view all records.

**Q: How do I change my password?**
A: Contact your administrator to reset your password.

### For Administrators

**Q: How many photos does the system need per employee?**
A: The system automatically captures multiple photos (typically 50-100) from different angles to improve accuracy.

**Q: Do I need to manually train the system after adding photos?**
A: No! The system automatically trains itself when new photos are added. You'll see a message confirming this.

**Q: Can I delete an employee?**
A: Yes, but you'll need to access the admin panel (contact your IT department for details on employee management).

**Q: How do I generate monthly reports?**
A: Use the "View by Employee" or "View by Date" features, select the date range, and export to CSV. You can then analyze the data in Excel.

**Q: What if two employees look similar?**
A: The system is very accurate and can distinguish between similar-looking people. However, if there's confusion, you can retake photos with better lighting and angles.

---

## Getting Help

### Contact Support

If you need help:

1. **Your Administrator**: Contact your company's system administrator first
2. **IT Department**: Your IT team can help with technical issues
3. **System Documentation**: Check the [Developer Guide](developer-guide.md) for technical details

### Reporting Issues

When reporting a problem, include:
- What you were trying to do
- What happened instead
- Any error messages you saw
- When it happened (date and time)
- Your username (never share your password!)

---

## Tips for Success

### Monitor Recognition Analytics (Admins)

- Open **Admin → Recognition Accuracy Trends** to review how many recognition attempts were accepted or rejected each day and week.
- Use the average confidence values on the page to spot when embedding quality starts to drift.
- Analytics history is kept for 30 days by default; set `RECOGNITION_OUTCOME_RETENTION_DAYS` in the environment to keep data longer or shorter.

### For Best Experience

1. **Use a Modern Browser**: Chrome, Firefox, Safari, or Edge (latest versions)
2. **Good Internet**: Stable connection for smooth operation
3. **Proper Lighting**: Natural light or bright indoor lighting
4. **Clean Camera**: Make sure your camera lens is clean
5. **Regular Updates**: Keep your browser up to date

### Building Good Habits

- Mark attendance as soon as you arrive and leave
- Check your records weekly to ensure accuracy
- Report any issues immediately
- Keep your login credentials secure
- Log out when you're done

---

## Summary

The Smart Attendance System is designed to make attendance tracking easy and automatic. With just a look at the camera, you can mark your attendance in seconds. The system is secure, accurate, and easy to use for everyone.

**Remember**:
- Mark time-in when you arrive
- Mark time-out when you leave
- View your records anytime
- Use dark mode if you prefer
- Ask for help when you need it

Thank you for using the Smart Attendance System!

---

*For technical details about customizing the system, see the [Developer Guide](developer-guide.md).*

*For information about changing colors and themes, see the [Theme Customization Guide](theme-customization.md).*

*For a history of updates and changes, see the [Change Log](change-log.md).*<|MERGE_RESOLUTION|>--- conflicted
+++ resolved
@@ -191,17 +191,6 @@
 - **Employees Present Today**: How many have marked attendance today
 - **Weekly Graphs**: Visual charts showing attendance trends
 
-<<<<<<< HEAD
-### Recognition Attempt Analytics
-
-Administrators can review system-wide recognition health from the **Recognition Attempt Summary** page (Admin → Recognition Attempts). The dashboard provides:
-
-- **Per-Site Breakdown**: Success, failure, and spoofing rates for each physical location.
-- **Employee-Level Metrics**: How often each employee was recognized, blocked for spoofing, or failed to match.
-- **Latency Insights**: Each attempt records the end-to-end processing time, helping you spot slow hardware or network bottlenecks.
-
-Use these metrics alongside the analytics documentation to validate deployments, identify problematic cameras, and plan follow-up training for employees who frequently fail to match.
-=======
 ### Evaluation Dashboard
 
 The evaluation dashboard is available at `/admin/evaluation/` and is designed for admins who monitor model quality.
@@ -228,7 +217,6 @@
 - **Evidence viewer**: Drill into each case to inspect captured frames, spoofing signals, and confidence scores.
 - **Remediation tracker**: Mark items as resolved after re-enrolment or hardware adjustments to keep the queue tidy.
 - **Tip**: Use the **"Download Case Pack"** button to share findings with HR or security teams.
->>>>>>> fed7b770
 
 ---
 
